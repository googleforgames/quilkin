/*
 * Copyright 2020 Google LLC
 *
 * Licensed under the Apache License, Version 2.0 (the "License");
 * you may not use this file except in compliance with the License.
 * You may obtain a copy of the License at
 *
 *     http://www.apache.org/licenses/LICENSE-2.0
 *
 * Unless required by applicable law or agreed to in writing, software
 * distributed under the License is distributed on an "AS IS" BASIS,
 * WITHOUT WARRANTIES OR CONDITIONS OF ANY KIND, either express or implied.
 * See the License for the specific language governing permissions and
 * limitations under the License.
 */

mod sessions;

use std::sync::Arc;

use tokio::net::UdpSocket;

use crate::{
    endpoint::{Endpoint, EndpointAddress},
    filters::{Filter, ReadContext},
    protocol::Protocol,
    ttl_map::TryResult,
    Config,
};

pub use sessions::{Session, SessionArgs, SessionKey, SessionMap};

/// Packet received from local port
#[derive(Debug)]
struct DownstreamPacket {
    asn_info: Option<crate::maxmind_db::IpNetEntry>,
    contents: Vec<u8>,
    received_at: i64,
    source: std::net::SocketAddr,
}

/// Represents the required arguments to run a worker task that
/// processes packets received downstream.
pub(crate) struct DownstreamReceiveWorkerConfig {
    /// ID of the worker.
    pub worker_id: usize,
    /// Socket with reused port from which the worker receives packets.
    pub socket: Arc<UdpSocket>,
    pub config: Arc<Config>,
    pub sessions: SessionMap,
}

impl DownstreamReceiveWorkerConfig {
    pub fn spawn(self) {
        let Self {
            worker_id,
            socket,
            config,
            sessions,
        } = self;

        tokio::spawn(async move {
            // Initialize a buffer for the UDP packet. We use the maximum size of a UDP
            // packet, which is the maximum value of 16 a bit integer.
            let mut buf = vec![0; 1 << 16];
            let mut last_received_at = None;
            loop {
                tracing::debug!(
                    id = worker_id,
                    addr = ?socket.local_addr(),
                    "Awaiting packet"
                );
<<<<<<< HEAD
                tokio::select! {
                    result = socket.recv_from(&mut buf) => {
                        match result {
                            Ok((size, source)) => {
                                let packet = DownstreamPacket {
                                    received_at: chrono::Utc::now().timestamp_nanos(),
                                    asn_info: crate::maxmind_db::MaxmindDb::lookup(source.ip()),
                                    contents: buf[..size].to_vec(),
                                    source,
                                };

                                if let Some(last_received_at) = last_received_at {
                                    crate::metrics::packet_jitter(
                                        crate::metrics::READ,
                                        packet.asn_info.as_ref(),
                                    )
                                        .set(packet.received_at - last_received_at);
                                }
                                last_received_at = Some(packet.received_at);

                                Self::spawn_process_task(packet, source, worker_id, &socket, &config, &sessions)
                            }
                            Err(error) => {
                                tracing::error!(%error, "error receiving packet");
                                return;
                            }
                        }
=======
                match socket.recv_from(&mut buf).await {
                    Ok((size, source)) => {
                        let packet = DownstreamPacket {
                            received_at: chrono::Utc::now().timestamp_nanos(),
                            source: source.into(),
                            contents: buf[..size].to_vec(),
                        };

                        Self::spawn_process_task(
                            packet, source, worker_id, &socket, &config, &sessions,
                        )
>>>>>>> 2d5f3dd2
                    }
                    Err(error) => {
                        tracing::error!(%error, "error receiving packet");
                        return;
                    }
                }
            }
        });
    }

    #[inline]
    fn spawn_process_task(
        packet: DownstreamPacket,
        source: std::net::SocketAddr,
        worker_id: usize,
        socket: &Arc<UdpSocket>,
        config: &Arc<Config>,
        sessions: &SessionMap,
    ) {
        tracing::trace!(
            id = worker_id,
            size = packet.contents.len(),
            source = %source,
            contents=&*crate::utils::base64_encode(&packet.contents),
            "received packet from downstream"
        );

        tokio::spawn({
            let config = config.clone();
            let sessions = sessions.clone();
            let socket = socket.clone();

            async move {
                let timer = crate::metrics::processing_time(crate::metrics::READ).start_timer();

                let asn_info = packet.asn_info.clone();
                let asn_info = asn_info.as_ref();
                match Self::process_downstream_received_packet(packet, config, socket, sessions)
                    .await
                {
                    Ok(size) => {
                        crate::metrics::packets_total(crate::metrics::READ, asn_info).inc();
                        crate::metrics::bytes_total(crate::metrics::READ, asn_info)
                            .inc_by(size as u64);
                    }
                    Err(error) => {
                        let source = error.to_string();
                        crate::metrics::errors_total(crate::metrics::READ, &source, asn_info).inc();
                        crate::metrics::packets_dropped_total(
                            crate::metrics::READ,
                            &source,
                            asn_info,
                        )
                        .inc();
                    }
                }

                timer.stop_and_record();
            }
        });
    }

    /// Processes a packet by running it through the filter chain.
    async fn process_downstream_received_packet(
        packet: DownstreamPacket,
        config: Arc<Config>,
        downstream_socket: Arc<UdpSocket>,
        sessions: SessionMap,
    ) -> Result<usize, PipelineError> {
        if let Some(command) = Protocol::parse(&packet.contents)? {
            return Self::process_control_packet(packet, command, downstream_socket).await;
        }

        let endpoints: Vec<_> = config.clusters.value().endpoints().collect();
        if endpoints.is_empty() {
            return Err(PipelineError::NoUpstreamEndpoints);
        }

        let filters = config.filters.load();
        let mut context = ReadContext::new(endpoints, packet.source.into(), packet.contents);
        filters.read(&mut context).await?;
        let mut bytes_written = 0;

        for endpoint in context.endpoints.iter() {
            bytes_written += Self::session_send_packet(
                &context.contents,
                &context.source,
                endpoint,
                &downstream_socket,
                &config,
                &sessions,
                packet.asn_info.clone(),
            )
            .await?;
        }

        Ok(bytes_written)
    }

    async fn process_control_packet(
        packet: DownstreamPacket,
        command: Protocol,
        downstream_socket: Arc<UdpSocket>,
    ) -> Result<usize, PipelineError> {
        match command {
            Protocol::Ping {
                client_timestamp,
                nonce,
            } => downstream_socket
                .send_to(
                    &Protocol::ping_reply(nonce, client_timestamp, packet.received_at).encode(),
                    packet.source,
                )
                .await
                .map_err(From::from),
            Protocol::PingReply { .. } => {
                tracing::warn!("received unsupported ping reply");
                Ok(0)
            }
        }
    }

    /// Send a packet received from `recv_addr` to an endpoint.
    #[tracing::instrument(level="trace", skip_all, fields(source = %recv_addr, dest = %endpoint.address))]
    async fn session_send_packet(
        packet: &[u8],
        recv_addr: &EndpointAddress,
        endpoint: &Endpoint,
        downstream_socket: &Arc<UdpSocket>,
        config: &Arc<Config>,
        sessions: &SessionMap,
        asn_info: Option<crate::maxmind_db::IpNetEntry>,
    ) -> Result<usize, PipelineError> {
        let session_key = SessionKey {
            source: recv_addr.clone(),
            dest: endpoint.address.clone(),
        };

        let send_future = match sessions.try_get(&session_key) {
            TryResult::Present(entry) => entry.send(packet),
            TryResult::Absent => {
                let session_args = SessionArgs {
                    config: config.clone(),
                    source: session_key.source.clone(),
                    downstream_socket: downstream_socket.clone(),
                    dest: endpoint.clone(),
                    asn_info,
                };

                let session = session_args.into_session().await?;
                let future = session.send(packet);
                sessions.insert(session_key, session);
                future
            }
            TryResult::Locked => {
                return Err(PipelineError::SessionMapLocked);
            }
        };

        send_future.await
    }
}

#[derive(thiserror::Error, Debug)]
pub enum PipelineError {
    #[error("No upstream endpoints available")]
    NoUpstreamEndpoints,
    #[error("session map was locked")]
    SessionMapLocked,
    #[error("filter {0}")]
    Filter(#[from] crate::filters::FilterError),
    #[error("qcmp: {0}")]
    Qcmp(#[from] crate::protocol::Error),
    #[error("OS level error: {0}")]
    Io(#[from] std::io::Error),
}<|MERGE_RESOLUTION|>--- conflicted
+++ resolved
@@ -70,7 +70,7 @@
                     addr = ?socket.local_addr(),
                     "Awaiting packet"
                 );
-<<<<<<< HEAD
+
                 tokio::select! {
                     result = socket.recv_from(&mut buf) => {
                         match result {
@@ -98,19 +98,6 @@
                                 return;
                             }
                         }
-=======
-                match socket.recv_from(&mut buf).await {
-                    Ok((size, source)) => {
-                        let packet = DownstreamPacket {
-                            received_at: chrono::Utc::now().timestamp_nanos(),
-                            source: source.into(),
-                            contents: buf[..size].to_vec(),
-                        };
-
-                        Self::spawn_process_task(
-                            packet, source, worker_id, &socket, &config, &sessions,
-                        )
->>>>>>> 2d5f3dd2
                     }
                     Err(error) => {
                         tracing::error!(%error, "error receiving packet");

/*
 * Copyright 2020 Google LLC
 *
 * Licensed under the Apache License, Version 2.0 (the "License");
 * you may not use this file except in compliance with the License.
 * You may obtain a copy of the License at
 *
 *       http://www.apache.org/licenses/LICENSE-2.0
 *
 *  Unless required by applicable law or agreed to in writing, software
 *  distributed under the License is distributed on an "AS IS" BASIS,
 *  WITHOUT WARRANTIES OR CONDITIONS OF ANY KIND, either express or implied.
 *  See the License for the specific language governing permissions and
 *  limitations under the License.
 */

mod compressor;
mod config;
mod metrics;

crate::include_proto!("quilkin.extensions.filters.compress.v1alpha1");

use crate::{config::LOG_SAMPLING_RATE, filters::prelude::*};
use tracing::{instrument, warn};

use self::quilkin::extensions::filters::compress::v1alpha1::Compress as ProtoConfig;
use compressor::Compressor;
use metrics::Metrics;

pub use config::{Action, Config, Mode};

pub const NAME: &str = "quilkin.extensions.filters.compress.v1alpha1.Compress";

/// Returns a factory for creating compression filters.
pub fn factory() -> DynFilterFactory {
    Box::from(CompressFactory::new())
}

/// Filter for compressing and decompressing packet data
struct Compress {
    metrics: Metrics,
    compression_mode: Mode,
    on_read: Action,
    on_write: Action,
    compressor: Box<dyn Compressor + Sync + Send>,
}

impl Compress {
    fn new(config: Config, metrics: Metrics) -> Self {
        Self {
            metrics,
            compressor: config.mode.as_compressor(),
            compression_mode: config.mode,
            on_read: config.on_read,
            on_write: config.on_write,
        }
    }

    /// Track a failed attempt at compression
    fn failed_compression<T>(&self, err: &dyn std::error::Error) -> Option<T> {
        if self.metrics.packets_dropped_compress.get() % LOG_SAMPLING_RATE == 0 {
            warn!(mode = ?self.compression_mode, error = %err, count = self.metrics.packets_dropped_compress.get(),
            "Packets are being dropped as they could not be compressed");
        }
        self.metrics.packets_dropped_compress.inc();
        None
    }

    /// Track a failed attempt at decompression
    fn failed_decompression<T>(&self, err: &dyn std::error::Error) -> Option<T> {
        if self.metrics.packets_dropped_decompress.get() % LOG_SAMPLING_RATE == 0 {
            warn!(mode = ?self.compression_mode, error = %err, count = ?self.metrics.packets_dropped_decompress.get(),
            "Packets are being dropped as they could not be decompressed");
        }
        self.metrics.packets_dropped_decompress.inc();
        None
    }
}

impl Filter for Compress {
    #[instrument(skip(self, ctx))]
    fn read(&self, mut ctx: ReadContext) -> Option<ReadResponse> {
        let original_size = ctx.contents.len();

        match self.on_read {
            Action::Compress => match self.compressor.encode(&mut ctx.contents) {
                Ok(()) => {
                    self.metrics
                        .decompressed_bytes_total
                        .inc_by(original_size as u64);
                    self.metrics
                        .compressed_bytes_total
                        .inc_by(ctx.contents.len() as u64);
                    Some(ctx.into())
                }
                Err(err) => self.failed_compression(&err),
            },
            Action::Decompress => match self.compressor.decode(&mut ctx.contents) {
                Ok(()) => {
                    self.metrics
                        .compressed_bytes_total
                        .inc_by(original_size as u64);
                    self.metrics
                        .decompressed_bytes_total
                        .inc_by(ctx.contents.len() as u64);
                    Some(ctx.into())
                }
                Err(err) => self.failed_decompression(&err),
            },
            Action::DoNothing => Some(ctx.into()),
        }
    }

    #[instrument(skip(self, ctx))]
    fn write(&self, mut ctx: WriteContext) -> Option<WriteResponse> {
        let original_size = ctx.contents.len();
        match self.on_write {
            Action::Compress => match self.compressor.encode(&mut ctx.contents) {
                Ok(()) => {
                    self.metrics
                        .decompressed_bytes_total
                        .inc_by(original_size as u64);
                    self.metrics
                        .compressed_bytes_total
                        .inc_by(ctx.contents.len() as u64);
                    Some(ctx.into())
                }
                Err(err) => self.failed_compression(&err),
            },
            Action::Decompress => match self.compressor.decode(&mut ctx.contents) {
                Ok(()) => {
                    self.metrics
                        .compressed_bytes_total
                        .inc_by(original_size as u64);
                    self.metrics
                        .decompressed_bytes_total
                        .inc_by(ctx.contents.len() as u64);
                    Some(ctx.into())
                }

                Err(err) => self.failed_decompression(&err),
            },
            Action::DoNothing => Some(ctx.into()),
        }
    }
}

struct CompressFactory {}

impl CompressFactory {
    pub fn new() -> Self {
        CompressFactory {}
    }
}

impl FilterFactory for CompressFactory {
    fn name(&self) -> &'static str {
        NAME
    }

<<<<<<< HEAD
    fn create_filter(&self, args: CreateFilterArgs) -> Result<Box<dyn Filter>, Error> {
        Ok(Box::new(Compress::new(
            self.require_config(args.config)?
                .deserialize::<Config, ProtoConfig>(self.name())?,
            Metrics::new(&args.metrics_registry)?,
        )))
=======
    fn create_filter(&self, args: CreateFilterArgs) -> Result<FilterInstance, Error> {
        let (config_json, config) = self
            .require_config(args.config)?
            .deserialize::<Config, ProtoConfig>(self.name())?;
        let filter = Compress::new(&self.log, config, Metrics::new(&args.metrics_registry)?);
        Ok(FilterInstance::new(
            config_json,
            Box::new(filter) as Box<dyn Filter>,
        ))
>>>>>>> ef1d1116
    }
}

#[cfg(test)]
mod tests {
    use std::convert::TryFrom;

    use prometheus::Registry;
    use serde_yaml::{Mapping, Value};
    use tracing_test::traced_test;

    use crate::endpoint::{Endpoint, Endpoints, UpstreamEndpoints};
    use crate::filters::{
        compress::{compressor::Snappy, Compressor},
        CreateFilterArgs, Filter, FilterFactory, ReadContext, WriteContext,
    };

    use super::quilkin::extensions::filters::compress::v1alpha1::{
        compress::{Action as ProtoAction, ActionValue, Mode as ProtoMode, ModeValue},
        Compress as ProtoConfig,
    };
    use super::{Action, Compress, CompressFactory, Config, Metrics, Mode};

    #[test]
    fn convert_proto_config() {
        let test_cases = vec![
            (
                "should succeed when all valid values are provided",
                ProtoConfig {
                    mode: Some(ModeValue {
                        value: ProtoMode::Snappy as i32,
                    }),
                    on_read: Some(ActionValue {
                        value: ProtoAction::Compress as i32,
                    }),
                    on_write: Some(ActionValue {
                        value: ProtoAction::Decompress as i32,
                    }),
                },
                Some(Config {
                    mode: Mode::Snappy,
                    on_read: Action::Compress,
                    on_write: Action::Decompress,
                }),
            ),
            (
                "should fail when invalid mode is provided",
                ProtoConfig {
                    mode: Some(ModeValue { value: 42 }),
                    on_read: Some(ActionValue {
                        value: ProtoAction::Compress as i32,
                    }),
                    on_write: Some(ActionValue {
                        value: ProtoAction::Decompress as i32,
                    }),
                },
                None,
            ),
            (
                "should fail when invalid on_read is provided",
                ProtoConfig {
                    mode: Some(ModeValue {
                        value: ProtoMode::Snappy as i32,
                    }),
                    on_read: Some(ActionValue { value: 73 }),
                    on_write: Some(ActionValue {
                        value: ProtoAction::Decompress as i32,
                    }),
                },
                None,
            ),
            (
                "should fail when invalid on_write is provided",
                ProtoConfig {
                    mode: Some(ModeValue {
                        value: ProtoMode::Snappy as i32,
                    }),
                    on_read: Some(ActionValue {
                        value: ProtoAction::Decompress as i32,
                    }),
                    on_write: Some(ActionValue { value: 73 }),
                },
                None,
            ),
            (
                "should use correct default values",
                ProtoConfig {
                    mode: None,
                    on_read: None,
                    on_write: None,
                },
                Some(Config {
                    mode: Mode::default(),
                    on_read: Action::default(),
                    on_write: Action::default(),
                }),
            ),
        ];
        for (name, proto_config, expected) in test_cases {
            let result = Config::try_from(proto_config);
            assert_eq!(
                result.is_err(),
                expected.is_none(),
                "{}: error expectation does not match",
                name
            );
            if let Some(expected) = expected {
                assert_eq!(expected, result.unwrap(), "{}", name);
            }
        }
    }

    #[test]
    fn default_mode_factory() {
        let factory = CompressFactory::new();
        let mut map = Mapping::new();
        map.insert(
            Value::String("on_read".into()),
            Value::String("DECOMPRESS".into()),
        );
        map.insert(
            Value::String("on_write".into()),
            Value::String("COMPRESS".into()),
        );
        let filter = factory
            .create_filter(CreateFilterArgs::fixed(
                Registry::default(),
                Some(&Value::Mapping(map)),
            ))
            .expect("should create a filter")
            .filter;
        assert_downstream(filter.as_ref());
    }

    #[test]
    fn config_factory() {
        let factory = CompressFactory::new();
        let mut map = Mapping::new();
        map.insert(Value::String("mode".into()), Value::String("SNAPPY".into()));
        map.insert(
            Value::String("on_read".into()),
            Value::String("DECOMPRESS".into()),
        );
        map.insert(
            Value::String("on_write".into()),
            Value::String("COMPRESS".into()),
        );
        let config = Value::Mapping(map);
        let args = CreateFilterArgs::fixed(Registry::default(), Some(&config));

        let filter = factory
            .create_filter(args)
            .expect("should create a filter")
            .filter;
        assert_downstream(filter.as_ref());
    }

    #[test]
    fn upstream() {
        let compress = Compress::new(
            Config {
                mode: Default::default(),
                on_read: Action::Compress,
                on_write: Action::Decompress,
            },
            Metrics::new(&Registry::default()).unwrap(),
        );
        let expected = contents_fixture();

        // read compress
        let read_response = compress
            .read(ReadContext::new(
                UpstreamEndpoints::from(
                    Endpoints::new(vec![Endpoint::new("127.0.0.1:80".parse().unwrap())]).unwrap(),
                ),
                "127.0.0.1:8080".parse().unwrap(),
                expected.clone(),
            ))
            .expect("should compress");

        assert_ne!(expected, read_response.contents);
        assert!(
            expected.len() > read_response.contents.len(),
            "Original: {}. Compressed: {}",
            expected.len(),
            read_response.contents.len()
        );
        assert_eq!(
            expected.len() as u64,
            compress.metrics.decompressed_bytes_total.get()
        );
        assert_eq!(
            read_response.contents.len() as u64,
            compress.metrics.compressed_bytes_total.get()
        );

        // write decompress
        let write_response = compress
            .write(WriteContext::new(
                &Endpoint::new("127.0.0.1:80".parse().unwrap()),
                "127.0.0.1:8080".parse().unwrap(),
                "127.0.0.1:8081".parse().unwrap(),
                read_response.contents.clone(),
            ))
            .expect("should decompress");

        assert_eq!(expected, write_response.contents);

        assert_eq!(0, compress.metrics.packets_dropped_decompress.get());
        assert_eq!(0, compress.metrics.packets_dropped_compress.get());
        // multiply by two, because data was sent both upstream and downstream
        assert_eq!(
            (read_response.contents.len() * 2) as u64,
            compress.metrics.compressed_bytes_total.get()
        );
        assert_eq!(
            (expected.len() * 2) as u64,
            compress.metrics.decompressed_bytes_total.get()
        );
    }

    #[test]
    fn downstream() {
        let compress = Compress::new(
            Config {
                mode: Default::default(),
                on_read: Action::Decompress,
                on_write: Action::Compress,
            },
            Metrics::new(&Registry::default()).unwrap(),
        );

        let (expected, compressed) = assert_downstream(&compress);

        // multiply by two, because data was sent both downstream and upstream
        assert_eq!(
            (compressed.len() * 2) as u64,
            compress.metrics.compressed_bytes_total.get()
        );
        assert_eq!(
            (expected.len() * 2) as u64,
            compress.metrics.decompressed_bytes_total.get()
        );

        assert_eq!(0, compress.metrics.packets_dropped_decompress.get());
        assert_eq!(0, compress.metrics.packets_dropped_compress.get());
    }

    #[traced_test]
    #[test]
    fn failed_decompress() {
        let compression = Compress::new(
            Config {
                mode: Default::default(),
                on_read: Action::Compress,
                on_write: Action::Decompress,
            },
            Metrics::new(&Registry::default()).unwrap(),
        );

        let write_response = compression.write(WriteContext::new(
            &Endpoint::new("127.0.0.1:80".parse().unwrap()),
            "127.0.0.1:8080".parse().unwrap(),
            "127.0.0.1:8081".parse().unwrap(),
            b"hello".to_vec(),
        ));

        assert!(write_response.is_none());
        assert_eq!(1, compression.metrics.packets_dropped_decompress.get());
        assert_eq!(0, compression.metrics.packets_dropped_compress.get());

        let compression = Compress::new(
            Config {
                mode: Default::default(),
                on_read: Action::Decompress,
                on_write: Action::Compress,
            },
            Metrics::new(&Registry::default()).unwrap(),
        );

        let read_response = compression.read(ReadContext::new(
            UpstreamEndpoints::from(
                Endpoints::new(vec![Endpoint::new("127.0.0.1:80".parse().unwrap())]).unwrap(),
            ),
            "127.0.0.1:8080".parse().unwrap(),
            b"hello".to_vec(),
        ));

        assert!(logs_contain(
            "Packets are being dropped as they could not be decompressed"
        ));
        assert!(logs_contain("quilkin::filters::compress")); // the given name to the the logger by tracing

        assert!(read_response.is_none());
        assert_eq!(1, compression.metrics.packets_dropped_decompress.get());
        assert_eq!(0, compression.metrics.packets_dropped_compress.get());
        assert_eq!(0, compression.metrics.compressed_bytes_total.get());
        assert_eq!(0, compression.metrics.decompressed_bytes_total.get());
    }

    #[test]
    fn do_nothing() {
        let compression = Compress::new(
            Config {
                mode: Default::default(),
                on_read: Action::default(),
                on_write: Action::default(),
            },
            Metrics::new(&Registry::default()).unwrap(),
        );

        let read_response = compression.read(ReadContext::new(
            UpstreamEndpoints::from(
                Endpoints::new(vec![Endpoint::new("127.0.0.1:80".parse().unwrap())]).unwrap(),
            ),
            "127.0.0.1:8080".parse().unwrap(),
            b"hello".to_vec(),
        ));
        assert_eq!(b"hello".to_vec(), read_response.unwrap().contents);

        let write_response = compression.write(WriteContext::new(
            &Endpoint::new("127.0.0.1:80".parse().unwrap()),
            "127.0.0.1:8080".parse().unwrap(),
            "127.0.0.1:8081".parse().unwrap(),
            b"hello".to_vec(),
        ));

        assert_eq!(b"hello".to_vec(), write_response.unwrap().contents)
    }

    #[test]
    fn snappy() {
        let expected = contents_fixture();
        let mut contents = expected.clone();
        let snappy = Snappy {};

        let ok = snappy.encode(&mut contents);
        assert!(ok.is_ok());
        assert!(
            !contents.is_empty(),
            "compressed array should be greater than 0"
        );
        assert_ne!(
            expected, contents,
            "should not be equal, as one should be compressed"
        );
        assert!(
            expected.len() > contents.len(),
            "Original: {}. Compressed: {}",
            expected.len(),
            contents.len()
        ); // 45000 bytes uncompressed, 276 bytes compressed

        let ok = snappy.decode(&mut contents);
        assert!(ok.is_ok());
        assert_eq!(
            expected, contents,
            "should be equal, as decompressed state should go back to normal"
        );
    }

    /// At small data packets, compression will add data, so let's give a bigger data packet!
    fn contents_fixture() -> Vec<u8> {
        String::from("hello my name is mark and I like to do things")
            .repeat(100)
            .as_bytes()
            .to_vec()
    }

    /// assert compression work with decompress on read and compress on write
    /// Returns the original data packet, and the compressed version
    fn assert_downstream<F>(filter: &F) -> (Vec<u8>, Vec<u8>)
    where
        F: Filter + ?Sized,
    {
        let expected = contents_fixture();
        // write compress
        let write_response = filter
            .write(WriteContext::new(
                &Endpoint::new("127.0.0.1:80".parse().unwrap()),
                "127.0.0.1:8080".parse().unwrap(),
                "127.0.0.1:8081".parse().unwrap(),
                expected.clone(),
            ))
            .expect("should compress");

        assert_ne!(expected, write_response.contents);
        assert!(
            expected.len() > write_response.contents.len(),
            "Original: {}. Compressed: {}",
            expected.len(),
            write_response.contents.len()
        );

        // read decompress
        let read_response = filter
            .read(ReadContext::new(
                UpstreamEndpoints::from(
                    Endpoints::new(vec![Endpoint::new("127.0.0.1:80".parse().unwrap())]).unwrap(),
                ),
                "127.0.0.1:8080".parse().unwrap(),
                write_response.contents.clone(),
            ))
            .expect("should decompress");

        assert_eq!(expected, read_response.contents);
        (expected, write_response.contents)
    }
}<|MERGE_RESOLUTION|>--- conflicted
+++ resolved
@@ -158,24 +158,15 @@
         NAME
     }
 
-<<<<<<< HEAD
-    fn create_filter(&self, args: CreateFilterArgs) -> Result<Box<dyn Filter>, Error> {
-        Ok(Box::new(Compress::new(
-            self.require_config(args.config)?
-                .deserialize::<Config, ProtoConfig>(self.name())?,
-            Metrics::new(&args.metrics_registry)?,
-        )))
-=======
     fn create_filter(&self, args: CreateFilterArgs) -> Result<FilterInstance, Error> {
         let (config_json, config) = self
             .require_config(args.config)?
             .deserialize::<Config, ProtoConfig>(self.name())?;
-        let filter = Compress::new(&self.log, config, Metrics::new(&args.metrics_registry)?);
+        let filter = Compress::new(config, Metrics::new(&args.metrics_registry)?);
         Ok(FilterInstance::new(
             config_json,
             Box::new(filter) as Box<dyn Filter>,
         ))
->>>>>>> ef1d1116
     }
 }
 

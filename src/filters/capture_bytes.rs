--- conflicted
+++ resolved
@@ -93,24 +93,15 @@
         NAME
     }
 
-<<<<<<< HEAD
-    fn create_filter(&self, args: CreateFilterArgs) -> Result<Box<dyn Filter>, Error> {
-        Ok(Box::new(CaptureBytes::new(
-            self.require_config(args.config)?
-                .deserialize::<Config, ProtoConfig>(self.name())?,
-            Metrics::new(&args.metrics_registry)?,
-        )))
-=======
     fn create_filter(&self, args: CreateFilterArgs) -> Result<FilterInstance, Error> {
         let (config_json, config) = self
             .require_config(args.config)?
             .deserialize::<Config, ProtoConfig>(self.name())?;
-        let filter = CaptureBytes::new(&self.log, config, Metrics::new(&args.metrics_registry)?);
+        let filter = CaptureBytes::new(config, Metrics::new(&args.metrics_registry)?);
         Ok(FilterInstance::new(
             config_json,
             Box::new(filter) as Box<dyn Filter>,
         ))
->>>>>>> ef1d1116
     }
 }
 

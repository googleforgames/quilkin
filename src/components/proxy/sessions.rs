--- conflicted
+++ resolved
@@ -233,14 +233,10 @@
             )
         }) {
             tracing::trace!("returning existing session");
-<<<<<<< HEAD
-            return Ok((asn_info, upstream_sender));
-=======
             return Ok((
                 entry.asn_info.as_ref().map(MetricsIpNetEntry::from),
                 entry.pending_sends.clone(),
             ));
->>>>>>> 632ec6a0
         }
 
         // If there's a socket_set available, it means there are sockets
@@ -589,25 +585,6 @@
     }
 
     #[tokio::test]
-<<<<<<< HEAD
-=======
-    async fn insert_and_release_single_socket() {
-        let (pool, _receiver) = new_pool().await;
-        let key = (
-            (std::net::Ipv4Addr::LOCALHOST, 8080u16).into(),
-            (std::net::Ipv4Addr::UNSPECIFIED, 8080u16).into(),
-        )
-            .into();
-
-        let _session = pool.get(key).unwrap();
-
-        assert!(pool.drop_session(key).await);
-
-        assert!(pool.has_no_allocated_sockets());
-    }
-
-    #[tokio::test]
->>>>>>> 632ec6a0
     async fn insert_and_release_multiple_sockets() {
         let (pool, _receiver) = new_pool().await;
         let key1 = (

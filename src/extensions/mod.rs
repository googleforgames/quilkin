/*
 * Copyright 2020 Google LLC All Rights Reserved.
 *
 * Licensed under the Apache License, Version 2.0 (the "License");
 * you may not use this file except in compliance with the License.
 * You may obtain a copy of the License at
 *
 *     http://www.apache.org/licenses/LICENSE-2.0
 *
 * Unless required by applicable law or agreed to in writing, software
 * distributed under the License is distributed on an "AS IS" BASIS,
 * WITHOUT WARRANTIES OR CONDITIONS OF ANY KIND, either express or implied.
 * See the License for the specific language governing permissions and
 * limitations under the License.
 */

use slog::Logger;

pub(crate) use filter_chain::CreateFilterError;
pub use filter_chain::FilterChain;
pub use filter_registry::{
    CreateFilterArgs, DownstreamContext, DownstreamResponse, Error, Filter, FilterFactory,
    FilterRegistry, UpstreamContext, UpstreamResponse,
};

mod filter_registry;
pub mod filters;

mod filter_chain;

/// default_registry returns a FilterRegistry with the default
/// set of filters that are user configurable registered to it
pub fn default_registry(base: &Logger) -> FilterRegistry {
    let mut fr = FilterRegistry::default();
    fr.insert(filters::DebugFactory::new(base));
    fr.insert(filters::RateLimitFilterFactory::default());
    fr.insert(filters::ConcatBytesFactory::default());
<<<<<<< HEAD
    fr.insert(filters::LoadBalancerFilterFactory::default());
=======
    fr.insert(filters::CaptureBytesFactory::new(base));
>>>>>>> 12fc6eca
    fr
}<|MERGE_RESOLUTION|>--- conflicted
+++ resolved
@@ -35,10 +35,7 @@
     fr.insert(filters::DebugFactory::new(base));
     fr.insert(filters::RateLimitFilterFactory::default());
     fr.insert(filters::ConcatBytesFactory::default());
-<<<<<<< HEAD
     fr.insert(filters::LoadBalancerFilterFactory::default());
-=======
     fr.insert(filters::CaptureBytesFactory::new(base));
->>>>>>> 12fc6eca
     fr
 }
--- conflicted
+++ resolved
@@ -26,16 +26,11 @@
 use tokio::sync::{mpsc, oneshot};
 
 use crate::config::{Config, EndPoint};
-<<<<<<< HEAD
-use crate::extensions::{CreateFilterArgs, Error, Filter, FilterFactory, FilterRegistry};
-use crate::proxy::{Builder, Metrics};
-=======
 use crate::extensions::{
     CreateFilterArgs, DownstreamContext, DownstreamResponse, Error, Filter, FilterFactory,
     FilterRegistry, UpstreamContext, UpstreamResponse,
 };
-use crate::proxy::{Metrics, Server};
->>>>>>> 3fd56b1f
+use crate::proxy::{Builder, Metrics};
 
 // noop_endpoint returns an endpoint for data that should go nowhere.
 pub fn noop_endpoint() -> EndPoint {

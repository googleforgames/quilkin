--- conflicted
+++ resolved
@@ -23,12 +23,8 @@
 use crate::{
     endpoint::{Endpoint, EndpointAddress},
     filters::{Filter, WriteContext},
-<<<<<<< HEAD
     maxmind_db::IpNetEntry,
-    utils::{debug, Loggable},
-=======
     utils::Loggable,
->>>>>>> 2d5f3dd2
 };
 
 pub type SessionMap = crate::ttl_map::TtlMap<SessionKey, Session>;

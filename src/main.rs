/*
 * Copyright 2020 Google LLC
 *
 * Licensed under the Apache License, Version 2.0 (the "License");
 * you may not use this file except in compliance with the License.
 * You may obtain a copy of the License at
 *
 *     http://www.apache.org/licenses/LICENSE-2.0
 *
 * Unless required by applicable law or agreed to in writing, software
 * distributed under the License is distributed on an "AS IS" BASIS,
 * WITHOUT WARRANTIES OR CONDITIONS OF ANY KIND, either express or implied.
 * See the License for the specific language governing permissions and
 * limitations under the License.
 */

use clap::{App, AppSettings, Arg, SubCommand};
use std::sync::Arc;
use tracing::info;

const VERSION: &str = env!("CARGO_PKG_VERSION");

#[tokio::main]
async fn main() -> quilkin::Result<()> {
<<<<<<< HEAD
    tracing_subscriber::fmt().json().with_target(false).init();
=======
    stable_eyre::install()?;

    let log = quilkin::logger();
>>>>>>> ef1d1116
    let version: std::borrow::Cow<'static, str> = if cfg!(debug_assertions) {
        format!("{}+debug", VERSION).into()
    } else {
        VERSION.into()
    };

    let config_arg = Arg::with_name("config")
        .short("c")
        .long("config")
        .value_name("CONFIG")
        .help("The YAML configuration file")
        .takes_value(true);

    let cli = App::new(clap::crate_name!())
        .version(&*version)
        .about(clap::crate_description!())
        .setting(AppSettings::VersionlessSubcommands)
        .setting(AppSettings::SubcommandRequiredElseHelp)
        .subcommand(
            SubCommand::with_name("run")
                .about("Start Quilkin process.")
                .arg(config_arg.clone()),
        )
        .get_matches();

    info!(version = &*version, "Starting Quilkin");
    match cli.subcommand() {
        ("run", Some(matches)) => {
            let config = quilkin::config::Config::find(matches.value_of("config")).map(Arc::new)?;

            quilkin::run_with_config(config, vec![]).await
        }

        (_, _) => unreachable!(),
    }
}<|MERGE_RESOLUTION|>--- conflicted
+++ resolved
@@ -22,13 +22,8 @@
 
 #[tokio::main]
 async fn main() -> quilkin::Result<()> {
-<<<<<<< HEAD
     tracing_subscriber::fmt().json().with_target(false).init();
-=======
     stable_eyre::install()?;
-
-    let log = quilkin::logger();
->>>>>>> ef1d1116
     let version: std::borrow::Cow<'static, str> = if cfg!(debug_assertions) {
         format!("{}+debug", VERSION).into()
     } else {

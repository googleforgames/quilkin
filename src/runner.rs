/*
 * Copyright 2021 Google LLC
 *
 * Licensed under the Apache License, Version 2.0 (the "License");
 * you may not use this file except in compliance with the License.
 * You may obtain a copy of the License at
 *
 *     http://www.apache.org/licenses/LICENSE-2.0
 *
 * Unless required by applicable law or agreed to in writing, software
 * distributed under the License is distributed on an "AS IS" BASIS,
 * WITHOUT WARRANTIES OR CONDITIONS OF ANY KIND, either express or implied.
 * See the License for the specific language governing permissions and
 * limitations under the License.
 */

use std::sync::Arc;

<<<<<<< HEAD
=======
use slog::{debug, info, o};
>>>>>>> ef1d1116
use tokio::{signal, sync::watch};
use tracing::{info, span, Level};

use crate::{
    config::Config,
    filters::{DynFilterFactory, FilterRegistry, FilterSet},
    proxy::logger,
    proxy::Builder,
    Result,
};

#[cfg(doc)]
use crate::filters::FilterFactory;

/// Calls [`run`] with the [`Config`] found by [`Config::find`] and the
/// default [`FilterSet`].
<<<<<<< HEAD
pub async fn run(
    filter_factories: impl IntoIterator<Item = DynFilterFactory>,
) -> Result<(), Error> {
    run_with_config(Config::find(None).map(Arc::new)?, filter_factories).await
=======
pub async fn run(filter_factories: impl IntoIterator<Item = DynFilterFactory>) -> Result<()> {
    let log = crate::proxy::logger();
    run_with_config(
        log.clone(),
        Config::find(&log, None).map(Arc::new)?,
        filter_factories,
    )
    .await
>>>>>>> ef1d1116
}

/// Start and run a proxy. Any passed in [`FilterFactory`]s are included
/// alongside the default filter factories.
pub async fn run_with_config(
    config: Arc<Config>,
    filter_factories: impl IntoIterator<Item = DynFilterFactory>,
<<<<<<< HEAD
) -> Result<(), Error> {
    let base_log = logger(); // TODO: remove this, when tracing is replaceed in Server
    let span = span!(Level::INFO, "source::run");
    let _enter = span.enter();

=======
) -> Result<()> {
    let log = base_log.new(o!("source" => "run"));
>>>>>>> ef1d1116
    let server = Builder::from(config)
        .with_log(base_log)
        .with_filter_registry(FilterRegistry::new(FilterSet::default_with(
            filter_factories.into_iter(),
        )))
        .validate()?
        .build();

    #[cfg(target_os = "linux")]
    let mut sig_term_fut = signal::unix::signal(signal::unix::SignalKind::terminate())?;

    let (shutdown_tx, shutdown_rx) = watch::channel::<()>(());
    let signal_log = log.clone();
    tokio::spawn(async move {
        #[cfg(target_os = "linux")]
        let sig_term = sig_term_fut.recv();
        #[cfg(not(target_os = "linux"))]
        let sig_term = std::future::pending();

        tokio::select! {
            _ = signal::ctrl_c() => {
                debug!(signal_log, "Received SIGINT")
            }
            _ = sig_term => {
                debug!(signal_log, "Received SIGTERM")
            }
        }

        info!(signal_log, "Shutting down");
        // Don't unwrap in order to ensure that we execute
        // any subsequent shutdown tasks.
        shutdown_tx.send(()).ok();
    });

    if let Err(err) = server.run(shutdown_rx).await {
<<<<<<< HEAD
        info! (error = %err, "Shutting down with error");
        Err(Error::from(err))
    } else {
        info!("Shutting down");
=======
        info!(log, "Shutting down with error"; "error" => %err);
        Err(err)
    } else {
>>>>>>> ef1d1116
        Ok(())
    }
}<|MERGE_RESOLUTION|>--- conflicted
+++ resolved
@@ -16,12 +16,8 @@
 
 use std::sync::Arc;
 
-<<<<<<< HEAD
-=======
-use slog::{debug, info, o};
->>>>>>> ef1d1116
 use tokio::{signal, sync::watch};
-use tracing::{info, span, Level};
+use tracing::{debug, info, span, Level};
 
 use crate::{
     config::Config,
@@ -36,21 +32,8 @@
 
 /// Calls [`run`] with the [`Config`] found by [`Config::find`] and the
 /// default [`FilterSet`].
-<<<<<<< HEAD
-pub async fn run(
-    filter_factories: impl IntoIterator<Item = DynFilterFactory>,
-) -> Result<(), Error> {
+pub async fn run(filter_factories: impl IntoIterator<Item = DynFilterFactory>) -> Result<()> {
     run_with_config(Config::find(None).map(Arc::new)?, filter_factories).await
-=======
-pub async fn run(filter_factories: impl IntoIterator<Item = DynFilterFactory>) -> Result<()> {
-    let log = crate::proxy::logger();
-    run_with_config(
-        log.clone(),
-        Config::find(&log, None).map(Arc::new)?,
-        filter_factories,
-    )
-    .await
->>>>>>> ef1d1116
 }
 
 /// Start and run a proxy. Any passed in [`FilterFactory`]s are included
@@ -58,16 +41,11 @@
 pub async fn run_with_config(
     config: Arc<Config>,
     filter_factories: impl IntoIterator<Item = DynFilterFactory>,
-<<<<<<< HEAD
-) -> Result<(), Error> {
+) -> Result<()> {
     let base_log = logger(); // TODO: remove this, when tracing is replaceed in Server
     let span = span!(Level::INFO, "source::run");
     let _enter = span.enter();
 
-=======
-) -> Result<()> {
-    let log = base_log.new(o!("source" => "run"));
->>>>>>> ef1d1116
     let server = Builder::from(config)
         .with_log(base_log)
         .with_filter_registry(FilterRegistry::new(FilterSet::default_with(
@@ -80,7 +58,6 @@
     let mut sig_term_fut = signal::unix::signal(signal::unix::SignalKind::terminate())?;
 
     let (shutdown_tx, shutdown_rx) = watch::channel::<()>(());
-    let signal_log = log.clone();
     tokio::spawn(async move {
         #[cfg(target_os = "linux")]
         let sig_term = sig_term_fut.recv();
@@ -89,30 +66,23 @@
 
         tokio::select! {
             _ = signal::ctrl_c() => {
-                debug!(signal_log, "Received SIGINT")
+                debug!("Received SIGINT")
             }
             _ = sig_term => {
-                debug!(signal_log, "Received SIGTERM")
+                debug!("Received SIGTERM")
             }
         }
 
-        info!(signal_log, "Shutting down");
+        info!("Shutting down");
         // Don't unwrap in order to ensure that we execute
         // any subsequent shutdown tasks.
         shutdown_tx.send(()).ok();
     });
 
     if let Err(err) = server.run(shutdown_rx).await {
-<<<<<<< HEAD
         info! (error = %err, "Shutting down with error");
-        Err(Error::from(err))
-    } else {
-        info!("Shutting down");
-=======
-        info!(log, "Shutting down with error"; "error" => %err);
         Err(err)
     } else {
->>>>>>> ef1d1116
         Ok(())
     }
 }
# Copyright 2020 Google LLC All Rights Reserved.
#
# Licensed under the Apache License, Version 2.0 (the "License");
# you may not use this file except in compliance with the License.
# You may obtain a copy of the License at
#
#     http://www.apache.org/licenses/LICENSE-2.0
#
# Unless required by applicable law or agreed to in writing, software
# distributed under the License is distributed on an "AS IS" BASIS,
# WITHOUT WARRANTIES OR CONDITIONS OF ANY KIND, either express or implied.
# See the License for the specific language governing permissions and
# limitations under the License.

steps:
  - name: gcr.io/cloud-builders/git
    entrypoint: '/bin/sh'
    args:
    - '-c'
    - |
      git clone --depth 1000 https://github.com/envoyproxy/data-plane-api.git proto/data-plane-api
      git -C proto/data-plane-api checkout b84d3bea45b59abc3fd21fba26140a379461fc67
      git clone --depth 1000 https://github.com/cncf/udpa.git proto/udpa
      git -C proto/udpa checkout efcf912fb35470672231c7b7bef620f3d17f655a
      git clone --depth 1000 https://github.com/envoyproxy/protoc-gen-validate.git proto/protoc-gen-validate
      git -C proto/protoc-gen-validate checkout e84d38a1a4c27d4662779c31a06528cdbc6b4b4f
      git clone --depth 1000 https://github.com/googleapis/googleapis.git proto/googleapis
      git -C proto/googleapis checkout 2db5725bf898b544a0cf951e1694d3b0fce5eda3
    id: fetch-git-submodules
  # clippy tends to rely on cached results from other cargo sub-commands so
  # that it skips checking some files that were built previously. As a result
  # we run it before other cargo sub-commands to ensure that it checks all files.
<<<<<<< HEAD
  - name: us-docker.pkg.dev/$PROJECT_ID/ci/cargo
    args: ["clippy", "--tests"]
=======
  - name: gcr.io/$PROJECT_ID/ci
    args: ["clippy", "--tests", "--", "-D", "warnings"]
>>>>>>> 917976f2
    id: clippy
  - name: us-docker.pkg.dev/$PROJECT_ID/ci/cargo
    args: ["fmt", "--", "--check"]
    id: fmt-check
  - name: us-docker.pkg.dev/$PROJECT_ID/ci/cargo
    args: ["test", "--tests"]
    id: test
  - name: us-docker.pkg.dev/$PROJECT_ID/ci/cargo
    args: ["+nightly", "test", "--doc"]
    id: external-doc-test
options:
  env:
    - "CARGO_HOME=/workspace/.cargo"
  machineType: N1_HIGHCPU_8
timeout: 30m
logsBucket: "gs://quilkin-build-logs"<|MERGE_RESOLUTION|>--- conflicted
+++ resolved
@@ -30,13 +30,8 @@
   # clippy tends to rely on cached results from other cargo sub-commands so
   # that it skips checking some files that were built previously. As a result
   # we run it before other cargo sub-commands to ensure that it checks all files.
-<<<<<<< HEAD
   - name: us-docker.pkg.dev/$PROJECT_ID/ci/cargo
-    args: ["clippy", "--tests"]
-=======
-  - name: gcr.io/$PROJECT_ID/ci
     args: ["clippy", "--tests", "--", "-D", "warnings"]
->>>>>>> 917976f2
     id: clippy
   - name: us-docker.pkg.dev/$PROJECT_ID/ci/cargo
     args: ["fmt", "--", "--check"]

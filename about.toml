#
# Copyright 2021 Google LLC
#
# Licensed under the Apache License, Version 2.0 (the "License");
# you may not use this file except in compliance with the License.
# You may obtain a copy of the License at
#
#     http://www.apache.org/licenses/LICENSE-2.0
#
# Unless required by applicable law or agreed to in writing, software
# distributed under the License is distributed on an "AS IS" BASIS,
# WITHOUT WARRANTIES OR CONDITIONS OF ANY KIND, either express or implied.
# See the License for the specific language governing permissions and
# limitations under the License.
#

accepted = [
    "Apache-2.0",
    "BSD-2-Clause",
    "BSD-3-Clause",
    "MIT",
<<<<<<< HEAD
    "MPL-2.0",
=======
>>>>>>> d4843788
    "Unicode-DFS-2016",
]<|MERGE_RESOLUTION|>--- conflicted
+++ resolved
@@ -19,9 +19,5 @@
     "BSD-2-Clause",
     "BSD-3-Clause",
     "MIT",
-<<<<<<< HEAD
-    "MPL-2.0",
-=======
->>>>>>> d4843788
-    "Unicode-DFS-2016",
+    "Unicode-DFS-2016"
 ]